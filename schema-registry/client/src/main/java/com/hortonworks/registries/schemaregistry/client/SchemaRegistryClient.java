--- conflicted
+++ resolved
@@ -138,10 +138,7 @@
     private static final String REGISTY_CLIENT_JAAS_SECTION = "RegistryClient";
     private static final Set<Class<?>> DESERIALIZER_INTERFACE_CLASSES = Sets.<Class<?>>newHashSet(SnapshotDeserializer.class, PullDeserializer.class, PushDeserializer.class);
     private static final Set<Class<?>> SERIALIZER_INTERFACE_CLASSES = Sets.<Class<?>>newHashSet(SnapshotSerializer.class, PullSerializer.class);
-<<<<<<< HEAD
-    public static final String SEARCH_FIELDS = "search/schemas/fields";
-=======
-    public static final String SEARCH_FIELDS = "search/fields";
+    private static final String SEARCH_FIELDS = "search/schemas/fields";
     private static Subject subject;
 
     static {
@@ -160,7 +157,6 @@
             subject = null;
         }
     }
->>>>>>> 448991d8
 
     private final Client client;
     private final UrlSelector urlSelector;
