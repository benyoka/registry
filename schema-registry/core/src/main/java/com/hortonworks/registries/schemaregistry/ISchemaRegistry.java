--- conflicted
+++ resolved
@@ -38,55 +38,26 @@
 
     Integer addSchema(SchemaMetadataKey schemaMetadataKey, VersionedSchema versionedSchema) throws SchemaNotFoundException;
 
-<<<<<<< HEAD
-    public SchemaMetadataStorable getSchemaMetadata(SchemaMetadataKey schemaMetadataKey);
-
-
-    public SchemaMetadataStorable getSchemaMetadata(Long schemaMetadataId);
-=======
+    SchemaMetadataStorable getSchemaMetadata(SchemaMetadataKey schemaMetadataKey);
+    
     SchemaMetadataStorable getSchemaMetadata(Long schemaMetadataId);
->>>>>>> 42a5a011
 
     Collection<SchemaInfoStorable> findAllVersions(Long schemaMetadataId);
 
-<<<<<<< HEAD
-    public Integer getSchemaVersion(SchemaMetadataKey schemaMetadataKey, String schemaText) throws SchemaNotFoundException;
+    Integer getSchemaVersion(SchemaMetadataKey schemaMetadataKey, String schemaText) throws SchemaNotFoundException;
 
+    SchemaInfoStorable getSchemaInfo(Long schemaMetadataId, Integer version) throws SchemaNotFoundException;
 
-    public SchemaInfoStorable getSchemaInfo(Long schemaMetadataId, Integer version) throws SchemaNotFoundException;
-
-    public SchemaInfoStorable getLatestSchemaInfo(Long schemaMetadataId) throws SchemaNotFoundException;
-=======
-    Integer getSchemaVersion(SchemaMetadataKey schemaMetadataKey, String schemaText);
-
-    SchemaInfoStorable getSchemaInfo(Long schemaMetadataId, Integer version);
-
-    SchemaInfoStorable getLatestSchemaInfo(Long schemaMetadataId);
-
-    SchemaInfoStorable addSchemaInfo(SchemaInfoStorable schemaInfoStorable);
->>>>>>> 42a5a011
+    SchemaInfoStorable getLatestSchemaInfo(Long schemaMetadataId) throws SchemaNotFoundException;
 
     Collection<SchemaInfoStorable> listAll();
 
-<<<<<<< HEAD
-    public SchemaMetadataStorable getOrCreateSchemaMetadata(SchemaMetadata givenSchemaMetadataStorable);
+    SchemaMetadataStorable getOrCreateSchemaMetadata(SchemaMetadata givenSchemaMetadataStorable);
 
-=======
-    SchemaInfoStorable getSchemaInfo(Long schemaInfoId);
-
-    SchemaInfoStorable removeSchemaInfo(Long schemaInfoId);
->>>>>>> 42a5a011
 
     boolean isCompatible(Long schemaMetadataId, Integer existingSchemaVersion, String schema) throws SchemaNotFoundException;
 
     boolean isCompatible(Long schemaMetadataId, String toSchema) throws SchemaNotFoundException;
-
-<<<<<<< HEAD
-=======
-    Collection<SchemaInfoStorable> getCompatibleSchemas(Long schemaMetadataId, SchemaProvider.Compatibility compatibility, String toSchema) throws SchemaNotFoundException;
-
-    SchemaMetadataStorable getOrCreateSchemaMetadata(SchemaMetadata givenSchemaMetadataStorable);
->>>>>>> 42a5a011
 
     String uploadFile(InputStream inputStream);
 
@@ -104,9 +75,4 @@
 
     void mapSerDesWithSchema(Long schemaMetadataId, Long serDesId);
 
-<<<<<<< HEAD
-=======
-    SchemaMetadataStorable getSchemaMetadata(SchemaMetadataKey schemaMetadataKey);
-
->>>>>>> 42a5a011
 }